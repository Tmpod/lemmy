--- conflicted
+++ resolved
@@ -1,42 +1,6 @@
 use crate::Reportable;
 use diesel::{dsl::*, result::Error, *};
-<<<<<<< HEAD
-use serde::{Deserialize, Serialize};
-
-use crate::{naive_now, schema::post_report, source::post::Post, Reportable};
-
-#[derive(
-  Identifiable, Queryable, Associations, PartialEq, Serialize, Deserialize, Debug, Clone,
-)]
-#[belongs_to(Post)]
-#[table_name = "post_report"]
-pub struct PostReport {
-  pub id: i32,
-  pub creator_id: i32,
-  pub post_id: i32,
-  pub original_post_name: String,
-  pub original_post_url: Option<String>,
-  pub original_post_body: Option<String>,
-  pub reason: String,
-  pub resolved: bool,
-  pub resolver_id: Option<i32>,
-  pub published: chrono::NaiveDateTime,
-  pub updated: Option<chrono::NaiveDateTime>,
-}
-
-#[derive(Insertable, AsChangeset, Clone)]
-#[table_name = "post_report"]
-pub struct PostReportForm {
-  pub creator_id: i32,
-  pub post_id: i32,
-  pub original_post_name: String,
-  pub original_post_url: Option<String>,
-  pub original_post_body: Option<String>,
-  pub reason: String,
-}
-=======
 use lemmy_db_schema::{naive_now, source::post_report::*};
->>>>>>> bd06dd53
 
 impl Reportable<PostReportForm> for PostReport {
   /// creates a post report and returns it
