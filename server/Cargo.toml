[package]
name = "lemmy_server"
version = "0.0.1"
authors = ["Dessalines <happydooby@gmail.com>"]
edition = "2018"

[patch.crates-io]
typed-builder = { git = "https://git.asonix.dog/asonix/typed-builder" }

[dependencies]
diesel = { version = "1.4.4", features = ["postgres","chrono","r2d2","64-column-tables","serde_json"] }
diesel_migrations = "1.4.0"
dotenv = "0.15.0"
<<<<<<< HEAD
activitystreams = "0.6.1"
bcrypt = "0.8.0"
=======
activitystreams = "0.6.2"
activitystreams-new = { version = "0.1.0", git = "https://git.asonix.dog/asonix/activitystreams-sketch" }
bcrypt = "0.6.2"
>>>>>>> 9e61c3be
chrono = { version = "0.4.7", features = ["serde"] }
failure = "0.1.8"
serde_json = { version = "1.0.48", features = ["preserve_order"]}
serde = { version = "1.0.105", features = ["derive"] }
actix = "0.9.0"
actix-web = "2.0.0"
actix-files = "0.2.1"
actix-web-actors = "2.0.0"
actix-rt = "1.1.1"
log = "0.4.0"
env_logger = "0.7.1"
rand = "0.7.3"
strum = "0.18.0"
strum_macros = "0.18.0"
jsonwebtoken = "7.0.1"
regex = "1.3.5"
lazy_static = "1.3.0"
lettre = "0.9.2"
lettre_email = "0.9.2"
sha2 = "0.8.1"
rss = "1.9.0"
htmlescape = "0.3.1"
config = "0.10.1"
hjson = "0.8.2"
url = { version = "2.1.1", features = ["serde"] }
percent-encoding = "2.1.0"
isahc = "0.9.2"
comrak = "0.7"
openssl = "0.10"
http = "0.2.1"
http-signature-normalization = "0.5.1"
base64 = "0.12.1"
tokio = "0.2.21"
futures = "0.3.5"
itertools = "0.9.0"
uuid = { version = "0.8", features = ["serde", "v4"] }<|MERGE_RESOLUTION|>--- conflicted
+++ resolved
@@ -11,14 +11,9 @@
 diesel = { version = "1.4.4", features = ["postgres","chrono","r2d2","64-column-tables","serde_json"] }
 diesel_migrations = "1.4.0"
 dotenv = "0.15.0"
-<<<<<<< HEAD
-activitystreams = "0.6.1"
-bcrypt = "0.8.0"
-=======
 activitystreams = "0.6.2"
 activitystreams-new = { version = "0.1.0", git = "https://git.asonix.dog/asonix/activitystreams-sketch" }
-bcrypt = "0.6.2"
->>>>>>> 9e61c3be
+bcrypt = "0.8.0"
 chrono = { version = "0.4.7", features = ["serde"] }
 failure = "0.1.8"
 serde_json = { version = "1.0.48", features = ["preserve_order"]}
