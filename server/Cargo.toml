--- conflicted
+++ resolved
@@ -38,12 +38,9 @@
 percent-encoding = "2.1.0"
 isahc = "0.9"
 comrak = "0.7"
-<<<<<<< HEAD
 openssl = "0.10"
 http = "0.2.1"
 http-signature-normalization = "0.4.1"
 base64 = "0.12.0"
-=======
 tokio = "0.2.18"
-futures = "0.3.4"
->>>>>>> b98fa127
+futures = "0.3.4"