--- conflicted
+++ resolved
@@ -192,8 +192,6 @@
   }
 }
 
-<<<<<<< HEAD
-=======
 impl Crud for ModTransferCommunity {
   type Form = ModTransferCommunityForm;
   type IdType = i32;
@@ -221,7 +219,6 @@
   }
 }
 
->>>>>>> 6af75492
 impl Crud for ModAdd {
   type Form = ModAddForm;
   type IdType = i32;
