--- conflicted
+++ resolved
@@ -25,17 +25,10 @@
 actix-rt = { version = "2.2.0", default-features = false }
 awc = { version = "3.0.0-beta.7", default-features = false }
 log = "0.4.14"
-<<<<<<< HEAD
-rand = "0.8.3"
-strum = { version = "0.21", features = ["derive"] }
-strum_macros = "0.21"
-url = { version = "2.2.1", features = ["serde"] }
-=======
 rand = "0.8.4"
 strum = "0.21.0"
 strum_macros = "0.21.1"
 url = { version = "2.2.2", features = ["serde"] }
->>>>>>> f4c7c2bf
 percent-encoding = "2.1.0"
 openssl = "0.10.35"
 http = "0.2.4"
